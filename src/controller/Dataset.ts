--- conflicted
+++ resolved
@@ -63,6 +63,7 @@
 export const SFields = [DatasetId.Dept, DatasetId.Id, DatasetId.Instructor, DatasetId.Title, DatasetId.Uuid];
 
 export interface InsightFacadeKey {
+	idstring: string;
 	idstring: string;
 	field: DatasetId;
 }
@@ -116,7 +117,6 @@
 	 * @param id id to search for
 	 * @returns undefined if not found, else the dataset with the given id
 	 */
-<<<<<<< HEAD
 	public static findDataset(provider: DatasetsProvider, id: string): SectionsDataset | RoomsDataset | undefined {
 		const datasets = provider();
 		const section = datasets.sections.find((dataset) => dataset.id === id);
@@ -128,11 +128,6 @@
 			return room;
 		}
 		return undefined;
-=======
-	public static findDataset(provider: DatasetsProvider, id: string): SectionsDataset | undefined {
-		const datasets = provider();
-		return datasets.sections.find((dataset) => dataset.id === id);
->>>>>>> d45422f1
 	}
 
 	/**
@@ -157,8 +152,13 @@
 		const splitUnderscore = key.split("_");
 		const beforeAndAfterUnderscoreLength = 2;
 		if (splitUnderscore.length !== beforeAndAfterUnderscoreLength) {
+		const beforeAndAfterUnderscoreLength = 2;
+		if (splitUnderscore.length !== beforeAndAfterUnderscoreLength) {
 			return undefined;
 		}
+		const idstring = splitUnderscore[0],
+			mfield = splitUnderscore[1];
+		if (!this.isValidIdString(idstring) || !MFields.find((x) => x === mfield)) {
 		const idstring = splitUnderscore[0],
 			mfield = splitUnderscore[1];
 		if (!this.isValidIdString(idstring) || !MFields.find((x) => x === mfield)) {
@@ -166,6 +166,7 @@
 		}
 		return {
 			idstring: idstring,
+			idstring: idstring,
 			field: mfield as DatasetId,
 		};
 	}
@@ -179,14 +180,20 @@
 		const splitUnderscore = key.split("_");
 		const beforeAndAfterUnderscoreLength = 2;
 		if (splitUnderscore.length !== beforeAndAfterUnderscoreLength) {
+		const beforeAndAfterUnderscoreLength = 2;
+		if (splitUnderscore.length !== beforeAndAfterUnderscoreLength) {
 			return undefined;
 		}
+		const idstring = splitUnderscore[0],
+			sfield = splitUnderscore[1];
+		if (!this.isValidIdString(idstring) || !SFields.find((x) => x === sfield)) {
 		const idstring = splitUnderscore[0],
 			sfield = splitUnderscore[1];
 		if (!this.isValidIdString(idstring) || !SFields.find((x) => x === sfield)) {
 			return undefined;
 		}
 		return {
+			idstring: idstring,
 			idstring: idstring,
 			field: sfield as DatasetId,
 		};
