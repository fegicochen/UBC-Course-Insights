--- conflicted
+++ resolved
@@ -174,17 +174,6 @@
 	 * @param id id to search for
 	 * @returns undefined if not found, else the dataset with the given id
 	 */
-<<<<<<< HEAD
-	public static findDataset(provider: DatasetsProvider, id: string): SectionsDataset | RoomsDataset | undefined {
-		const datasets = provider();
-		const section = datasets.sections.find((dataset) => dataset.id === id);
-		if (section !== undefined) {
-			return section;
-		}
-		const room = datasets.rooms.find((dataset) => dataset.id === id);
-		if (room !== undefined) {
-			return room;
-=======
 	public static findDatasetByKind(
 		provider: DatasetsProvider,
 		kind: string
@@ -196,7 +185,6 @@
 		} else if (kind === InsightDatasetKind.Rooms) {
 			// Assuming only one Rooms dataset exists
 			return datasets.rooms[0];
->>>>>>> cf181246
 		}
 		return undefined;
 	}
