import { parse } from "parse5";
import {
	Document as ParseDoc,
	ChildNode as ParseChildNode,
	Element,
	TextNode,
} from "parse5/dist/tree-adapters/default";
import { DatasetUtils, Room } from "./Dataset";
import { InsightError } from "./IInsightFacade";
import JSZip from "jszip";
<<<<<<< HEAD
import { Attribute } from "parse5/dist/common/token";
=======
import * as http from "node:http";
>>>>>>> 6c14016b

const roomsHtmlFileName = "index.htm";

type BuildingInfoMap = Map<string, Promise<BuildingInfo | undefined>>;

interface RoomsRow {
	title: string;
	code: string;
	address: string;
}

interface BuildingInfo {
	title: string;
	code: string;
	address: string;
	lat: number;
	lon: number;
}

interface GeoResponse {
	lat?: number;
	lon?: number;
	error?: string;
}

export class RoomsDatasetProcessor {
	/**
	 *
	 * @param content base64 zip file content
	 * @returns valid rooms from the given zip file
	 * @throws InsightError if there are any fatal unrecoverable parsing errors
	 */
	public static async getValidRooms(content: string): Promise<Room[]> {
		const unzipped = await DatasetUtils.unzipBase64Content(content);

		// Get file describing the rooms
		const roomsFile = unzipped.file(roomsHtmlFileName);
		if (roomsFile === null) {
			throw new InsightError("No index.htm file!");
		}

		// Get rooms file content
		const roomsFileContent = await roomsFile.async("string");

		// Parse HTML to JSON with parse5
		const roomsFileJSON: ParseDoc = parse(roomsFileContent);

		// Extract address data from table in index.htm
		const roomsTable = this.findRoomsTable(roomsFileJSON);
		const roomsTableData = this.parseRoomsTable(roomsTable);

		// Check valid data
		if (roomsTableData.length === 0) {
			throw new InsightError("No valid rooms!");
		}

		// Get building info
		const buildingInfoMap = this.createAllBuildingInfo(roomsTableData);

		// Parse room files deeper in zip
		const allRooms = await this.parseRoomsFiles(unzipped, buildingInfoMap);

		return allRooms;
	}

	/**
	 *
	 * @param unzipped the unzipped root folder
	 * @param addresses room addresses from index.htm
	 * @returns valid rooms from files
	 */
	private static async parseRoomsFiles(unzipped: JSZip, buildingInfoMap: BuildingInfoMap): Promise<Room[]> {
		const files = await Promise.all(
			Object.values(unzipped.files)
				.filter((x) => x.name.startsWith("campus/discover/buildings-and-classrooms"))
				.map(async (x) => ({ name: x.name, data: await x.async("string") }))
		);
		const parsedRoomLists = await Promise.all(
			files.map(async (file): Promise<Room[]> => {
				const fileContentParsed = parse(file.data);
				const fileRoomCode = file.name
					.replaceAll(".htm", "")
					.split("/")
					.find((_, idx, arr) => idx === arr.length - 1)!!;
				if (!buildingInfoMap.has(fileRoomCode)) {
					console.log("Building info doesn't have: " + fileRoomCode);
					return [];
				}
				const buildingInfo = await buildingInfoMap.get(fileRoomCode)!!;
				if (buildingInfo === undefined) {
					console.log("Building info request failed: " + fileRoomCode);
					return [];
				}
				return this.parseSingleRoomFile(fileRoomCode, fileContentParsed, buildingInfo);
			})
		);
		return parsedRoomLists.flat();
	}

	/**
	 *
	 * @param addresses addresses, titles, and room codes from index.htm
	 * @returns the building info map
	 */
	private static createAllBuildingInfo(addresses: RoomsRow[]): BuildingInfoMap {
		const map = new Map<string, Promise<BuildingInfo | undefined>>();

		for (const address of addresses) {
			// request data
			const addressRequestFn = async (): Promise<BuildingInfo | undefined> => {
				const { lat, lon, error } = await this.getGeoLocation(address.address);
				if (error !== undefined || lat === undefined || lon === undefined) {
					return undefined;
				}
				return {
					title: address.title,
					code: address.code,
					address: address.address,
					lat: lat,
					lon: lon,
				};
			};
			map.set(address.code, addressRequestFn());
		}

		return map;
	}

	/**
	 *
	 * @param content parsed file content
	 * @param addresses rooms and their addresses
	 * @returns room from file or undefined if file is invalid
	 */
	private static parseSingleRoomFile(roomCode: string, content: ParseDoc, buildingInfo: BuildingInfo): Room[] {
		let roomsTable: Element;
		try {
			roomsTable = this.findRoomsTable(content);
		} catch (_e) {
			console.log("Could not find rooms table in: " + roomCode);
			return [];
		}
		const rooms: Room[] = [];
		this.forAllNodesOfType(roomsTable, "tr", (tr) => {
			try {
				const room = this.parseSingleRoomInRoomFile(tr as Element, buildingInfo);
				if (room !== undefined) {
					rooms.push(room);
				}
			} catch (_e) {
				// Moving on ...
				console.log(_e);
			}
		});
		return rooms;
	}

	/**
	 *
	 * @param tr the tr element inside the table body contianing the tds to look for attributes on
	 * @param buildingInfo the building info for the current building
	 * @returns a room from this tr and the given building info
	 */
	private static parseSingleRoomInRoomFile(tr: Element, buildingInfo: BuildingInfo): Room | undefined {
		// Child is a tr containing the tds with data
		let seats: number | undefined;
		let furniture: string | undefined;
		let type: string | undefined;
		let roomNumber: string | undefined;
		let href: string | undefined;
		for (const child of tr.childNodes) {
			if (this.tableClassIsValid(child)) {
				// Check attrs for different pieces of data
				if (this.classContains(child, "views-field-field-room-capacity")) {
					seats = parseInt(this.getInternalText(child) ?? "?", 10);
				} else if (this.classContains(child, "views-field-field-room-furniture")) {
					furniture = this.getInternalText(child);
				} else if (this.classContains(child, "views-field-field-room-type")) {
					type = this.getInternalText(child);
				} else if (this.classContains(child, "views-field-field-room-number")) {
					roomNumber = this.getInternalText(this.getNamedChild(child, "a") as Element);
				} else if (this.classContains(child, "views-field-nothing")) {
					href = this.getAttribute(this.getNamedChild(child, "a"), "href")?.value;
				}
			}
		}
		return {
			seats: seats!!,
			furniture: furniture?.trim()!!,
			type: type?.trim()!!,
			number: roomNumber?.trim()!!,
			address: buildingInfo.address,
			lat: buildingInfo.lat,
			lon: buildingInfo.lon,
			fullname: buildingInfo.title,
			shortname: buildingInfo.code,
			href: href?.trim()!!,
			name: buildingInfo.code + roomNumber?.trim()!!,
		};
	}

	/**
	 *
	 * @param parent parent node to search
	 * @param type type of child to match
	 * @param fn function to apply
	 */
	private static forAllNodesOfType(
		parent: ParseChildNode | undefined,
		type: string,
		fn: (child: ParseChildNode) => void
	): void {
		(parent as Element | undefined)?.childNodes?.forEach((childNode) => {
			if (childNode.nodeName === type) {
				fn(childNode);
			}
		});
	}

	/**
	 *
	 * @param x the element to search
	 * @param attrName the attribute to find
	 * @returns the named attribute or undefined if not present
	 */
	private static getAttribute(x: ParseChildNode | undefined, attrName: string): Attribute | undefined {
		return (x as Element | undefined)?.attrs?.find((y) => y.name === attrName);
	}

	/**
	 *
	 * @param x the node whos children to check
	 * @param name the name of the node to search for
	 * @returns the child with the given name or undefined if not found
	 */
	private static getNamedChild(x: Element, name: string): ParseChildNode | undefined {
		return x.childNodes.find((y) => y.nodeName === name);
	}

	/**
	 *
	 * @param x the element to retrieve internal text of
	 * @returns string if element has a #text child, undefined otherwise
	 */
	private static getInternalText(x: Element | undefined): string | undefined {
		const textNode = x?.childNodes.find((p) => p.nodeName === "#text") as TextNode | undefined;
		return textNode?.value;
	}

	/**
	 *
	 * @param x the child node to check
	 * @returns the class attribute of the child node if it exists, false otherwise
	 */
	private static getClass(x: ParseChildNode): Attribute | undefined {
		return this.getAttribute(x, "class");
	}

	/**
	 *
	 * @param x the attribute to check
	 * @returns whether this is a valid class signature of a table item
	 */
	private static tableClassIsValid(x: ParseChildNode | undefined): x is Element {
		if (x === undefined || x.nodeName !== "td") {
			return false;
		}
		const xClass = this.getClass(x);
		return xClass?.value.includes("views-field") === true;
	}

	/**
	 *
	 * @param x the child node to check
	 * @param values the values to check if in class
	 * @returns whether all values are in the class of the given item
	 */
	private static classContains(x: ParseChildNode, ...values: string[]): boolean {
		const xClass = this.getClass(x);
		if (xClass === undefined) {
			return false;
		}
		return values.map((value) => xClass.value.includes(value)).reduce((prev, curr) => prev && curr, true);
	}

	/**
	 *
	 * @param roomsTable the rooms table in index.htm
	 * @returns valid rooms rows with info
	 */
	private static parseRoomsTable(roomsTable: Element): RoomsRow[] {
		return (
			roomsTable.childNodes
				// Ensure child nodes present and cast
				.map((trChildUncast) => {
					const trChildCast = trChildUncast as Element;
					if (trChildCast.childNodes === undefined) {
						return undefined;
					}
					return trChildCast;
				})
				// Remove ones without child nodes
				.filter((child) => child !== undefined)
				// Remove ones that aren't <tr>
				.filter((child) => child?.nodeName === "tr")
				// Map to undefined if internal format wrong, otherwise map to RoomsRow
				.map((trChild) => this.parseSingleTr(trChild!!))
				// Remove invalid <tr>'s
				.filter((x) => x !== undefined)
				.map((x) => x!!)
		);
	}

	/**
	 *
	 * @param tr the <tr> entry in the rooms index.htm table
	 * @returns a RoomsRow if it is valid, undefined otherwise
	 */
	private static parseSingleTr(tr: Element): RoomsRow | undefined {
		let roomTitle: string | undefined;
		let roomAddress: string | undefined;
		let roomCode: string | undefined;
		for (const child of tr.childNodes) {
			if (this.tableClassIsValid(child)) {
				// Check attrs for different pieces of data
				if (this.classContains(child, "views-field-title")) {
					roomTitle = this.getInternalText(this.getNamedChild(child, "a") as Element)?.trim();
				} else if (this.classContains(child, "views-field-field-building-address")) {
					roomAddress = this.getInternalText(child)?.trim();
				} else if (this.classContains(child, "views-field-field-building-code")) {
					roomCode = this.getInternalText(child)?.trim();
				}
			}
		}
		if ([roomTitle, roomAddress, roomCode].filter((x) => x === undefined).length === 0) {
			return {
				title: roomTitle!!,
				address: roomAddress!!,
				code: roomCode!!,
			};
		}
		return undefined;
	}

	/**
	 *
	 * @param document document to search for rooms table
	 * @returns rooms table element
	 * @throws InsightError if table not found
	 */
	private static findRoomsTable(document: ParseDoc): Element {
		for (const child of document.childNodes) {
			const res = this.findTableInChild(child, false);
			if (res !== undefined) {
				return res as Element;
			}
		}
		throw new InsightError("Could not find rooms table");
	}

	/**
	 *
	 * @param child child to search
	 * @param seenTable whether this child is a child of a table
	 * @returns child node of table if found, else undefined
	 */
	private static findTableInChild(child: ParseChildNode, seenTable: boolean): ParseChildNode | undefined {
		// Check if table is found
		if (seenTable && child.nodeName === "tbody" && Array.isArray(child.childNodes) && child.childNodes.length > 0) {
			for (const trChild of child.childNodes) {
				if (
					trChild.nodeName === "tr" &&
					trChild.childNodes.find(
						(tdChild) =>
							tdChild.nodeName === "td" &&
							tdChild.attrs.find((attr) => attr.name === "class" && attr.value.includes("views-field"))
					)
				) {
					return child;
				}
			}
		}
		// Check children for table
		const children = (child as any).childNodes;
		if (Array.isArray(children)) {
			for (const x of children) {
				const res = this.findTableInChild(x, seenTable || x.nodeName === "table");
				if (res !== undefined) {
					return res;
				}
			}
		}
		return undefined;
	}

	/**
	 *
	 * @param address the unzipped root folder
	 * @param address room addresses from index.htm
	 * @returns GeoResponse object that has lat and lon or error
	 */
	public static async getGeoLocation(
		address: string
	): Promise<{ lat: number | undefined; lon: number | undefined; error: string | undefined }> {
		const encodedAddress = encodeURIComponent(address);
		const url = `http://cs310.students.cs.ubc.ca:11316/api/v1/project_team085/${encodedAddress}`;

		const response = await (async (): Promise<any> =>
			new Promise((resolve, reject) => {
				const req = http.get(url);
				req.on("response", (res) => resolve(res));

				req.on("error", (err) => reject(err));

				req.end();
			}))();

		let body = "";
		for await (const chunk of response) {
			body += chunk;
		}
		return JSON.parse(body);
	}
}<|MERGE_RESOLUTION|>--- conflicted
+++ resolved
@@ -8,11 +8,7 @@
 import { DatasetUtils, Room } from "./Dataset";
 import { InsightError } from "./IInsightFacade";
 import JSZip from "jszip";
-<<<<<<< HEAD
-import { Attribute } from "parse5/dist/common/token";
-=======
 import * as http from "node:http";
->>>>>>> 6c14016b
 
 const roomsHtmlFileName = "index.htm";
 
@@ -22,14 +18,6 @@
 	title: string;
 	code: string;
 	address: string;
-}
-
-interface BuildingInfo {
-	title: string;
-	code: string;
-	address: string;
-	lat: number;
-	lon: number;
 }
 
 interface GeoResponse {
