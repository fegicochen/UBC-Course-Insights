--- conflicted
+++ resolved
@@ -532,11 +532,6 @@
 			const loadDatasetPromises: Promise<string[]>[] = [
 				facade.addDataset("sections", sections, InsightDatasetKind.Sections),
 				facade.addDataset("rooms", allRooms, InsightDatasetKind.Rooms),
-<<<<<<< HEAD
-				facade.addDataset("sections", sections, InsightDatasetKind.Sections),
-				facade.addDataset("rooms", allRooms, InsightDatasetKind.Rooms),
-=======
->>>>>>> cf181246
 			];
 
 			try {
